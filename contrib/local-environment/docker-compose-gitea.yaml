# This docker-compose file can be used to bring up an example instance of oauth2-proxy
# for manual testing and exploration of features.
# Alongside OAuth2-Proxy, this file also starts Gitea to act as the identity provider,
# HTTPBin as an example upstream.
#
# This can either be created using docker-compose
#    docker-compose -f docker-compose-gitea.yaml <command>
# Or:
#    make gitea-<command> (eg. make gitea-up, make gitea-down)
#
# Access http://oauth2-proxy.localtest.me:4180 to initiate a login cycle using user=admin@example.com, password=password
# Access http://gitea.localtest.me:3000 with the same credentials to check out the settings
version: '3.0'
services:
  oauth2-proxy:
    container_name: oauth2-proxy
<<<<<<< HEAD
    image: quay.io/oauth2-proxy/oauth2-proxy:v7.5.1
=======
    image: gitea-oauth #quay.io/oauth2-proxy/oauth2-proxy:v7.6.0
>>>>>>> e3dc927e
    command: --config /oauth2-proxy.cfg
    hostname: oauth2-proxy
    volumes:
      - "./oauth2-proxy-gitea.cfg:/oauth2-proxy.cfg"
    restart: unless-stopped
    networks:
      gitea: {}
      httpbin: {}
      oauth2-proxy: {}
    depends_on:
      - httpbin
      - gitea
    ports:
      - 4180:4180/tcp

  httpbin:
    container_name: httpbin
    image: kennethreitz/httpbin
    hostname: httpbin
    ports:
      - 8080:80
    networks:
      httpbin:
        aliases:
          - httpbin.localtest.me

  gitea:
    image: gitea/gitea:1.21.4
    container_name: gitea
    environment:
      - USER_UID=1000
      - USER_GID=1000
    restart: always
    networks:
      gitea:
        aliases:
          - gitea.localtest.me
    volumes:
      - /etc/timezone:/etc/timezone:ro
      - /etc/localtime:/etc/localtime:ro
    ports:
      - "3000:3000"
      - "222:22"

networks:
  httpbin: {}
  gitea: {}
  oauth2-proxy: {}<|MERGE_RESOLUTION|>--- conflicted
+++ resolved
@@ -14,11 +14,7 @@
 services:
   oauth2-proxy:
     container_name: oauth2-proxy
-<<<<<<< HEAD
-    image: quay.io/oauth2-proxy/oauth2-proxy:v7.5.1
-=======
-    image: gitea-oauth #quay.io/oauth2-proxy/oauth2-proxy:v7.6.0
->>>>>>> e3dc927e
+    image: quay.io/oauth2-proxy/oauth2-proxy:v7.6.0
     command: --config /oauth2-proxy.cfg
     hostname: oauth2-proxy
     volumes:
@@ -36,7 +32,7 @@
 
   httpbin:
     container_name: httpbin
-    image: kennethreitz/httpbin
+    image: kennethreitz/httpbin:latest
     hostname: httpbin
     ports:
       - 8080:80
